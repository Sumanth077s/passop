import React, { useRef, useState, useEffect } from "react";
import { ToastContainer, toast } from "react-toastify";
import { v4 as uuidv4 } from "uuid";
import passwordRules from "./variables.json";
import "react-toastify/dist/ReactToastify.css";

const Manager = () => {
  const ref = useRef();
  const passwordRef = useRef();
  const [form, setForm] = useState({
    _id: "",
    site: "",
    username: "",
    password: "",
  });
  const [passwordArray, setPasswordArray] = useState([]);
  const [passwordErrors, setPasswordErrors] = useState([]);
  const [isTyping, setIsTyping] = useState(false);
  const [urlErrors, setUrlErrors] = useState([]);
  const [isSiteFocused, setIsSiteFocused] = useState(false); // To track input focus

  const handleSiteFocus = () => setIsSiteFocused(true);
  const handleSiteBlur = () => setIsSiteFocused(false);

  const getPasswords = async () => {
    let req = await fetch("http://localhost:3000/");
    let passwords = await req.json();
    setPasswordArray(passwords);
  };

  // function to add favicon before a website
  // domain format examples = google.com || dev.to || youtube.com
  const getFavicon = (domain) => {
    return `https://www.google.com/s2/favicons?domain=${domain}&sz=25`;
  };

  useEffect(() => {
    getPasswords();
  }, []);

  const copyText = (text) => {
    toast("Copied to clipboard!", {
      position: "top-right",
      autoClose: 5000,
      hideProgressBar: false,
      closeOnClick: true,
      pauseOnHover: true,
      draggable: true,
      progress: undefined,
      theme: "dark",
    });
    navigator.clipboard.writeText(text);
  };

  const showPassword = () => {
    passwordRef.current.type =
      passwordRef.current.type === "password" ? "text" : "password";
    ref.current.src =
      passwordRef.current.type === "password"
        ? "icons/eye.png"
        : "icons/eyecross.png";
  };

  const generatePassword = () => {
    const lowerCase = "abcdefghijklmnopqrstuvwxyz";
    const upperCase = "ABCDEFGHIJKLMNOPQRSTUVWXYZ";
    const numbers = "0123456789";
    const symbols = "!@#$%^&*()_+[]{}|;:,.<>?";

    const allChars = lowerCase + upperCase + numbers + symbols;
    let generatedPassword = "";
    generatedPassword += lowerCase[Math.floor(Math.random() * lowerCase.length)];  // At least one lowercase
    generatedPassword += upperCase[Math.floor(Math.random() * upperCase.length)];  // At least one uppercase
    generatedPassword += numbers[Math.floor(Math.random() * numbers.length)];      // At least one number
    generatedPassword += symbols[Math.floor(Math.random() * symbols.length)]; 

    while(generatedPassword.length < 15 ){
      const randomChar = allChars[Math.floor(Math.random() * allChars.length)];
      generatedPassword += randomChar;
    }
    // Set the generated password into the form's password field
    setForm((prevForm) => ({ ...prevForm, password: generatedPassword }));
  };
  
  const validatePassword = (password) => {
    const errors = Object.keys(passwordRules)
      .map((rule) => {
        const isValid = eval(passwordRules[rule].validate);
        return isValid ? null : passwordRules[rule].message;
      })
      .filter(Boolean);
    setPasswordErrors(errors);

    return errors.length === 0;
  };
  const savePassword = async () => {
<<<<<<< HEAD
=======

>>>>>>> 89e8405f
    const errors = [];

    // Validate Site URL
    if (form.site.length <= 3 || !validateURL(form.site)) {
      errors.push(
        "Error: Invalid site name. Ensure it meets the required format."
<<<<<<< HEAD
=======

>>>>>>> 89e8405f
      );
    }

    // Validate Username
    if (form.username.length < 3) {
      errors.push("Error: Username must be at least 3 characters long.");
    }

    // Validate Password
    const passwordValidationResult = validatePassword(form.password);
    if (!passwordValidationResult) {
      errors.push("Error: Password does not meet the required criteria.");
    }

    // If there are errors, show them in toast and return
    if (errors.length > 0) {
      errors.forEach((error) =>
        toast(error, {
          position: "top-right",
          autoClose: 5000,
          hideProgressBar: false,
          closeOnClick: true,
          pauseOnHover: true,
          draggable: true,
          progress: undefined,
          theme: "dark",
        })
      );
      return; // Exit if there are validation errors
    }

    // Proceed to save the password if all validations pass
<<<<<<< HEAD
    if (form.id) {
      const updatedPasswords = passwordArray.map((item) =>
        item._id === form.id ? { ...form } : item
      );
      setPasswordArray(updatedPasswords);
      await fetch(`http://localhost:3000/${form.id}`, {
        method: "PUT",
        headers: { "Content-Type": "application/json" },
        body: JSON.stringify(form),
      });
    } else {
      const newPassword = { ...form, id: uuidv4() };
      setPasswordArray([...passwordArray, newPassword]);
      await fetch("http://localhost:3000/", {
        method: "POST",
        headers: { "Content-Type": "application/json" },
        body: JSON.stringify(newPassword),
      });
    }

    // Clear form and show success toast
    setForm({ id: "", site: "", username: "", password: "" });
    toast("Password saved!", {
      position: "top-right",
      autoClose: 5000,
      hideProgressBar: false,
      closeOnClick: true,
      pauseOnHover: true,
      draggable: true,
      progress: undefined,
      theme: "dark",
    });
  };
=======
      if (form._id) {
        const updatedPasswords = passwordArray.map((item) =>
          item._id === form._id ? { ...form } : item
        );
        setPasswordArray(updatedPasswords);
        await fetch(`http://localhost:3000/${form._id}`, {
          method: "PUT",
          headers: { "Content-Type": "application/json" },
          body: JSON.stringify(form),
        });
        getPasswords();
      } else {
        const newPassword = { ...form };
        setPasswordArray([...passwordArray, newPassword]);
        await fetch("http://localhost:3000/", {
          method: "POST",
          headers: { "Content-Type": "application/json" },
          body: JSON.stringify(newPassword),
        });
        getPasswords();
      }

      setForm({ _id: "", site: "", username: "", password: "" });
      toast("Password saved!", {
        position: "top-right",
        autoClose: 5000,
        hideProgressBar: false,
        closeOnClick: true,
        pauseOnHover: true,
        draggable: true,
        progress: undefined,
        theme: "dark",
      });
    } 
>>>>>>> 89e8405f

  const deletePassword = async (id) => {
    const confirmDelete = confirm(
      "Do you really want to delete this password?"
    );
    if (confirmDelete) {
      setPasswordArray(passwordArray.filter((item) => item._id !== id));
      await fetch(`http://localhost:3000/${id}`, {
        method: "DELETE",
        headers: { "Content-Type": "application/json" },
        body: JSON.stringify({ id }),
      });

      toast("Password Deleted!", {
        position: "top-right",
        autoClose: 5000,
        hideProgressBar: false,
        closeOnClick: true,
        draggable: true,
        progress: undefined,
        theme: "dark",
      });
    }
  };

  const editPassword = (id) => {
    const passwordToEdit = passwordArray.find((item) => item._id === id);
    setForm({ ...passwordToEdit });
  };

  const handleChange = (e) => {
    setForm({ ...form, [e.target.name]: e.target.value });

    if (e.target.name === "password") {
      validatePassword(e.target.value);
      setIsTyping(e.target.value.length > 0);
    }

    if (e.target.name === "site") {
      validateURL(e.target.value);
    }
  };

  const validateURL = (url) => {
    const urlPattern =
      /^(https?:\/\/)?([a-zA-Z0-9-]+\.)+[a-zA-Z]{2,6}(\/\S*)?$/;
    let errors = [];

    if (!urlPattern.test(url)) {
      errors.push("Invalid URL format. Must be in format: example.com");
    }
    if (url.length === 0) {
      errors.push("URL field cannot be empty.");
    }
    setUrlErrors(errors);

    return errors.length === 0;
  };

  return (
    <>
      <ToastContainer />
      <div className="absolute inset-0 -z-10 h-full w-full bg-green-50 bg-[linear-gradient(to_right,#8080800a_1px,transparent_1px),linear-gradient(to_bottom,#8080800a_1px,transparent_1px)] bg-[size:14px_24px]">
        <div className="absolute left-0 right-0 top-0 -z-10 m-auto h-[310px] w-[310px] rounded-full bg-green-400 opacity-20 blur-[100px]"></div>
      </div>
      <div className="p-3 md:mycontainer min-h-[88.2vh]">
        <h1 className="text-4xl font-bold text-center">
          <span className="text-green-800">&lt;</span>
          <span>Pass</span>
          <span className="text-green-800">OP/&gt;</span>
        </h1>
        <p className="text-green-900 text-lg text-center">
          Your own Password Manager
        </p>

        <div className="flex flex-col p-4 text-black gap-8 items-center">
          <div className="relative w-full">
            <input
              value={form.site}
              onChange={handleChange}
              onFocus={handleSiteFocus}
              onBlur={handleSiteBlur}
              placeholder="Enter website URL"
              className="rounded-full border border-green-500 w-full p-4 py-1"
              type="text"
              name="site"
              id="site"
            />
            {isSiteFocused && urlErrors.length > 0 && (
              <div className="absolute  -top-20 mt-2 p-2 left-0 border rounded-lg bg-red-100 text-red-700 opacity-75 ">
                <ul>
                  {urlErrors.map((error, index) => (
                    <li key={index}>{error}</li>
                  ))}
                </ul>
              </div>
            )}
          </div>

          <div className="flex flex-col md:flex-row w-full justify-between gap-8">
            <input
              value={form.username}
              onChange={handleChange}
              placeholder="Enter Username"
              className="rounded-full border border-green-500 w-full p-4 py-1"
              type="text"
              name="username"
              id="username"
            />
            <div className="flex flex-col relative">
              <div className="relative">
                <input
                  ref={passwordRef}
                  value={form.password}
                  onChange={handleChange}
                  onBlur={() => setIsTyping(false)}
                  placeholder="Enter Password"
                  className="rounded-full border border-green-500 w-full p-4 py-1"
                  type="password"
                  name="password"
                  id="password"
                />
                <span
                  className="absolute right-[3px] top-[4px] cursor-pointer"
                  onClick={showPassword}
                >
                  <img
                    ref={ref}
                    className="p-1"
                    width={26}
                    src="icons/eye.png"
                    alt="eye"
                  />
                </span>
              </div>
              {isTyping && (
                <div className="flex flex-col items-start w-full absolute top-10">
                  <div className="mt-2 p-2 border rounded bg-gray-100">
                    <ul>
                      <li
                        style={{
                          color: form.password.length >= 8 ? "green" : "red",
                        }}
                      >
                        8-20 Characters
                      </li>
                      <li
                        style={{
                          color: /[A-Z]/.test(form.password) ? "green" : "red",
                        }}
                      >
                        At least one capital letter
                      </li>
                      <li
                        style={{
                          color: /\d/.test(form.password) ? "green" : "red",
                        }}
                      >
                        At least one number
                      </li>
                      <li
                        style={{
                          color: !/\s/.test(form.password) ? "green" : "red",
                        }}
                      >
                        No spaces
                      </li>
                      <li
                        style={{
                          color: /[!@#$%^&*(),.?\\":{}|<>]/.test(form.password)
                            ? "green"
                            : "red",
                        }}
                      >
                        Password must contain at least one special character
                      </li>
                    </ul>
                  </div>
                </div>
              )}
            </div>
          </div>

          {/* Buttons */}
          <div className="flex flex-col">
            <div className="flex justify-center gap-4 mt-4">
              <button
                onClick={savePassword}
                className="flex justify-center items-center gap-2 bg-green-500 hover:bg-green-600 rounded-full px-8 py-2 w-fit border border-green-900"
              >
                <lord-icon
                  src="https://cdn.lordicon.com/jgnvfzqg.json"
                  trigger="hover"
                ></lord-icon>
                {form._id ? "Update" : "Save"}
              </button>

              <button
                onClick={generatePassword}
                className="flex justify-center items-center gap-2 bg-green-500 hover:bg-green-600 rounded-full px-8 py-2 w-fit border border-green-900"
              >
                <lord-icon
                  src="https://cdn.lordicon.com/jxnudnip.json"
                  trigger="hover"
                ></lord-icon>
                Generate Password
              </button>
            </div>
          </div>
        </div>
        <div className="passwords">
          <h2 className="font-bold text-2xl py-4">Your Passwords</h2>
          {passwordArray.length === 0 && <div>No passwords to show</div>}
          {passwordArray.length !== 0 && (
            <div className="overflow-x-auto">
              <table className="table-auto w-full rounded-md overflow-hidden mb-10">
                <thead className="bg-green-800 text-white">
                  <tr>
                    <th className="py-2">Site</th>
                    <th className="py-2">Username</th>
                    <th className="py-2">Password</th>
                    <th className="py-2">Actions</th>
                  </tr>
                </thead>
                <tbody className="bg-green-100">
                  {passwordArray.map((item, index) => (
                    <tr key={index}>
                      <td className="py-2 border border-white text-center">
                        <div className="flex items-center justify-center">
                          <img src={getFavicon(item.site)} className="mr-3" />
                          <a
                            href={item.site}
                            target="_blank"
                            rel="noopener noreferrer"
                          >
                            {item.site}
                          </a>
                          <div
                            className="lordiconcopy size-7 cursor-pointer"
                            onClick={() => {
                              copyText(item.site);
                            }}
                          >
                            <lord-icon
                              style={{
                                width: "25px",
                                height: "25px",
                                paddingTop: "3px",
                                paddingLeft: "3px",
                              }}
                              src="https://cdn.lordicon.com/iykgtsbt.json"
                              trigger="hover"
                            ></lord-icon>
                          </div>
                        </div>
                      </td>
                      <td className="py-2 border border-white text-center">
                        <div className="flex items-center justify-center">
                          <span>{item.username}</span>
                          <div
                            className="lordiconcopy size-7 cursor-pointer"
                            onClick={() => {
                              copyText(item.username);
                            }}
                          >
                            <lord-icon
                              style={{
                                width: "25px",
                                height: "25px",
                                paddingTop: "3px",
                                paddingLeft: "3px",
                              }}
                              src="https://cdn.lordicon.com/iykgtsbt.json"
                              trigger="hover"
                            ></lord-icon>
                          </div>
                        </div>
                      </td>
                      <td className="py-2 border border-white text-center">
                        <div className="flex items-center justify-center">
                          <span>{"*".repeat(item.password.length)}</span>
                          <div
                            className="lordiconcopy size-7 cursor-pointer"
                            onClick={() => {
                              copyText(item.password);
                            }}
                          >
                            <lord-icon
                              style={{
                                width: "25px",
                                height: "25px",
                                paddingTop: "3px",
                                paddingLeft: "3px",
                              }}
                              src="https://cdn.lordicon.com/iykgtsbt.json"
                              trigger="hover"
                            ></lord-icon>
                          </div>
                        </div>
                      </td>
                      <td className="justify-center py-2 border border-white text-center">
                        <span
                          className="cursor-pointer mx-1"
                          onClick={() => {
                            editPassword(item._id);
                          }}
                        >
                          <lord-icon
                            src="https://cdn.lordicon.com/gwlusjdu.json"
                            trigger="hover"
                            style={{ width: "25px", height: "25px" }}
                          ></lord-icon>
                        </span>
                        <span
                          className="cursor-pointer mx-1"
                          onClick={() => {
                            deletePassword(item._id);
                          }}
                        >
                          <lord-icon
                            src="https://cdn.lordicon.com/skkahier.json"
                            trigger="hover"
                            style={{ width: "25px", height: "25px" }}
                          ></lord-icon>
                        </span>
                      </td>
                    </tr>
                  ))}
                </tbody>
              </table>
            </div>
          )}
        </div>
      </div>
    </>
  );
};

export default Manager;
<|MERGE_RESOLUTION|>--- conflicted
+++ resolved
@@ -1,551 +1,505 @@
-import React, { useRef, useState, useEffect } from "react";
-import { ToastContainer, toast } from "react-toastify";
-import { v4 as uuidv4 } from "uuid";
-import passwordRules from "./variables.json";
-import "react-toastify/dist/ReactToastify.css";
-
-const Manager = () => {
-  const ref = useRef();
-  const passwordRef = useRef();
-  const [form, setForm] = useState({
-    _id: "",
-    site: "",
-    username: "",
-    password: "",
-  });
-  const [passwordArray, setPasswordArray] = useState([]);
-  const [passwordErrors, setPasswordErrors] = useState([]);
-  const [isTyping, setIsTyping] = useState(false);
-  const [urlErrors, setUrlErrors] = useState([]);
-  const [isSiteFocused, setIsSiteFocused] = useState(false); // To track input focus
-
-  const handleSiteFocus = () => setIsSiteFocused(true);
-  const handleSiteBlur = () => setIsSiteFocused(false);
-
-  const getPasswords = async () => {
-    let req = await fetch("http://localhost:3000/");
-    let passwords = await req.json();
-    setPasswordArray(passwords);
-  };
-
-  // function to add favicon before a website
-  // domain format examples = google.com || dev.to || youtube.com
-  const getFavicon = (domain) => {
-    return `https://www.google.com/s2/favicons?domain=${domain}&sz=25`;
-  };
-
-  useEffect(() => {
-    getPasswords();
-  }, []);
-
-  const copyText = (text) => {
-    toast("Copied to clipboard!", {
-      position: "top-right",
-      autoClose: 5000,
-      hideProgressBar: false,
-      closeOnClick: true,
-      pauseOnHover: true,
-      draggable: true,
-      progress: undefined,
-      theme: "dark",
-    });
-    navigator.clipboard.writeText(text);
-  };
-
-  const showPassword = () => {
-    passwordRef.current.type =
-      passwordRef.current.type === "password" ? "text" : "password";
-    ref.current.src =
-      passwordRef.current.type === "password"
-        ? "icons/eye.png"
-        : "icons/eyecross.png";
-  };
-
-  const generatePassword = () => {
-    const lowerCase = "abcdefghijklmnopqrstuvwxyz";
-    const upperCase = "ABCDEFGHIJKLMNOPQRSTUVWXYZ";
-    const numbers = "0123456789";
-    const symbols = "!@#$%^&*()_+[]{}|;:,.<>?";
-
-    const allChars = lowerCase + upperCase + numbers + symbols;
-    let generatedPassword = "";
-    generatedPassword += lowerCase[Math.floor(Math.random() * lowerCase.length)];  // At least one lowercase
-    generatedPassword += upperCase[Math.floor(Math.random() * upperCase.length)];  // At least one uppercase
-    generatedPassword += numbers[Math.floor(Math.random() * numbers.length)];      // At least one number
-    generatedPassword += symbols[Math.floor(Math.random() * symbols.length)]; 
-
-    while(generatedPassword.length < 15 ){
-      const randomChar = allChars[Math.floor(Math.random() * allChars.length)];
-      generatedPassword += randomChar;
-    }
-    // Set the generated password into the form's password field
-    setForm((prevForm) => ({ ...prevForm, password: generatedPassword }));
-  };
-  
-  const validatePassword = (password) => {
-    const errors = Object.keys(passwordRules)
-      .map((rule) => {
-        const isValid = eval(passwordRules[rule].validate);
-        return isValid ? null : passwordRules[rule].message;
-      })
-      .filter(Boolean);
-    setPasswordErrors(errors);
-
-    return errors.length === 0;
-  };
-  const savePassword = async () => {
-<<<<<<< HEAD
-=======
-
->>>>>>> 89e8405f
-    const errors = [];
-
-    // Validate Site URL
-    if (form.site.length <= 3 || !validateURL(form.site)) {
-      errors.push(
-        "Error: Invalid site name. Ensure it meets the required format."
-<<<<<<< HEAD
-=======
-
->>>>>>> 89e8405f
-      );
-    }
-
-    // Validate Username
-    if (form.username.length < 3) {
-      errors.push("Error: Username must be at least 3 characters long.");
-    }
-
-    // Validate Password
-    const passwordValidationResult = validatePassword(form.password);
-    if (!passwordValidationResult) {
-      errors.push("Error: Password does not meet the required criteria.");
-    }
-
-    // If there are errors, show them in toast and return
-    if (errors.length > 0) {
-      errors.forEach((error) =>
-        toast(error, {
-          position: "top-right",
-          autoClose: 5000,
-          hideProgressBar: false,
-          closeOnClick: true,
-          pauseOnHover: true,
-          draggable: true,
-          progress: undefined,
-          theme: "dark",
-        })
-      );
-      return; // Exit if there are validation errors
-    }
-
-    // Proceed to save the password if all validations pass
-<<<<<<< HEAD
-    if (form.id) {
-      const updatedPasswords = passwordArray.map((item) =>
-        item._id === form.id ? { ...form } : item
-      );
-      setPasswordArray(updatedPasswords);
-      await fetch(`http://localhost:3000/${form.id}`, {
-        method: "PUT",
-        headers: { "Content-Type": "application/json" },
-        body: JSON.stringify(form),
-      });
-    } else {
-      const newPassword = { ...form, id: uuidv4() };
-      setPasswordArray([...passwordArray, newPassword]);
-      await fetch("http://localhost:3000/", {
-        method: "POST",
-        headers: { "Content-Type": "application/json" },
-        body: JSON.stringify(newPassword),
-      });
-    }
-
-    // Clear form and show success toast
-    setForm({ id: "", site: "", username: "", password: "" });
-    toast("Password saved!", {
-      position: "top-right",
-      autoClose: 5000,
-      hideProgressBar: false,
-      closeOnClick: true,
-      pauseOnHover: true,
-      draggable: true,
-      progress: undefined,
-      theme: "dark",
-    });
-  };
-=======
-      if (form._id) {
-        const updatedPasswords = passwordArray.map((item) =>
-          item._id === form._id ? { ...form } : item
-        );
-        setPasswordArray(updatedPasswords);
-        await fetch(`http://localhost:3000/${form._id}`, {
-          method: "PUT",
-          headers: { "Content-Type": "application/json" },
-          body: JSON.stringify(form),
-        });
-        getPasswords();
-      } else {
-        const newPassword = { ...form };
-        setPasswordArray([...passwordArray, newPassword]);
-        await fetch("http://localhost:3000/", {
-          method: "POST",
-          headers: { "Content-Type": "application/json" },
-          body: JSON.stringify(newPassword),
-        });
-        getPasswords();
-      }
-
-      setForm({ _id: "", site: "", username: "", password: "" });
-      toast("Password saved!", {
-        position: "top-right",
-        autoClose: 5000,
-        hideProgressBar: false,
-        closeOnClick: true,
-        pauseOnHover: true,
-        draggable: true,
-        progress: undefined,
-        theme: "dark",
-      });
-    } 
->>>>>>> 89e8405f
-
-  const deletePassword = async (id) => {
-    const confirmDelete = confirm(
-      "Do you really want to delete this password?"
-    );
-    if (confirmDelete) {
-      setPasswordArray(passwordArray.filter((item) => item._id !== id));
-      await fetch(`http://localhost:3000/${id}`, {
-        method: "DELETE",
-        headers: { "Content-Type": "application/json" },
-        body: JSON.stringify({ id }),
-      });
-
-      toast("Password Deleted!", {
-        position: "top-right",
-        autoClose: 5000,
-        hideProgressBar: false,
-        closeOnClick: true,
-        draggable: true,
-        progress: undefined,
-        theme: "dark",
-      });
-    }
-  };
-
-  const editPassword = (id) => {
-    const passwordToEdit = passwordArray.find((item) => item._id === id);
-    setForm({ ...passwordToEdit });
-  };
-
-  const handleChange = (e) => {
-    setForm({ ...form, [e.target.name]: e.target.value });
-
-    if (e.target.name === "password") {
-      validatePassword(e.target.value);
-      setIsTyping(e.target.value.length > 0);
-    }
-
-    if (e.target.name === "site") {
-      validateURL(e.target.value);
-    }
-  };
-
-  const validateURL = (url) => {
-    const urlPattern =
-      /^(https?:\/\/)?([a-zA-Z0-9-]+\.)+[a-zA-Z]{2,6}(\/\S*)?$/;
-    let errors = [];
-
-    if (!urlPattern.test(url)) {
-      errors.push("Invalid URL format. Must be in format: example.com");
-    }
-    if (url.length === 0) {
-      errors.push("URL field cannot be empty.");
-    }
-    setUrlErrors(errors);
-
-    return errors.length === 0;
-  };
-
-  return (
-    <>
-      <ToastContainer />
-      <div className="absolute inset-0 -z-10 h-full w-full bg-green-50 bg-[linear-gradient(to_right,#8080800a_1px,transparent_1px),linear-gradient(to_bottom,#8080800a_1px,transparent_1px)] bg-[size:14px_24px]">
-        <div className="absolute left-0 right-0 top-0 -z-10 m-auto h-[310px] w-[310px] rounded-full bg-green-400 opacity-20 blur-[100px]"></div>
-      </div>
-      <div className="p-3 md:mycontainer min-h-[88.2vh]">
-        <h1 className="text-4xl font-bold text-center">
-          <span className="text-green-800">&lt;</span>
-          <span>Pass</span>
-          <span className="text-green-800">OP/&gt;</span>
-        </h1>
-        <p className="text-green-900 text-lg text-center">
-          Your own Password Manager
-        </p>
-
-        <div className="flex flex-col p-4 text-black gap-8 items-center">
-          <div className="relative w-full">
-            <input
-              value={form.site}
-              onChange={handleChange}
-              onFocus={handleSiteFocus}
-              onBlur={handleSiteBlur}
-              placeholder="Enter website URL"
-              className="rounded-full border border-green-500 w-full p-4 py-1"
-              type="text"
-              name="site"
-              id="site"
-            />
-            {isSiteFocused && urlErrors.length > 0 && (
-              <div className="absolute  -top-20 mt-2 p-2 left-0 border rounded-lg bg-red-100 text-red-700 opacity-75 ">
-                <ul>
-                  {urlErrors.map((error, index) => (
-                    <li key={index}>{error}</li>
-                  ))}
-                </ul>
-              </div>
-            )}
-          </div>
-
-          <div className="flex flex-col md:flex-row w-full justify-between gap-8">
-            <input
-              value={form.username}
-              onChange={handleChange}
-              placeholder="Enter Username"
-              className="rounded-full border border-green-500 w-full p-4 py-1"
-              type="text"
-              name="username"
-              id="username"
-            />
-            <div className="flex flex-col relative">
-              <div className="relative">
-                <input
-                  ref={passwordRef}
-                  value={form.password}
-                  onChange={handleChange}
-                  onBlur={() => setIsTyping(false)}
-                  placeholder="Enter Password"
-                  className="rounded-full border border-green-500 w-full p-4 py-1"
-                  type="password"
-                  name="password"
-                  id="password"
-                />
-                <span
-                  className="absolute right-[3px] top-[4px] cursor-pointer"
-                  onClick={showPassword}
-                >
-                  <img
-                    ref={ref}
-                    className="p-1"
-                    width={26}
-                    src="icons/eye.png"
-                    alt="eye"
-                  />
-                </span>
-              </div>
-              {isTyping && (
-                <div className="flex flex-col items-start w-full absolute top-10">
-                  <div className="mt-2 p-2 border rounded bg-gray-100">
-                    <ul>
-                      <li
-                        style={{
-                          color: form.password.length >= 8 ? "green" : "red",
-                        }}
-                      >
-                        8-20 Characters
-                      </li>
-                      <li
-                        style={{
-                          color: /[A-Z]/.test(form.password) ? "green" : "red",
-                        }}
-                      >
-                        At least one capital letter
-                      </li>
-                      <li
-                        style={{
-                          color: /\d/.test(form.password) ? "green" : "red",
-                        }}
-                      >
-                        At least one number
-                      </li>
-                      <li
-                        style={{
-                          color: !/\s/.test(form.password) ? "green" : "red",
-                        }}
-                      >
-                        No spaces
-                      </li>
-                      <li
-                        style={{
-                          color: /[!@#$%^&*(),.?\\":{}|<>]/.test(form.password)
-                            ? "green"
-                            : "red",
-                        }}
-                      >
-                        Password must contain at least one special character
-                      </li>
-                    </ul>
-                  </div>
-                </div>
-              )}
-            </div>
-          </div>
-
-          {/* Buttons */}
-          <div className="flex flex-col">
-            <div className="flex justify-center gap-4 mt-4">
-              <button
-                onClick={savePassword}
-                className="flex justify-center items-center gap-2 bg-green-500 hover:bg-green-600 rounded-full px-8 py-2 w-fit border border-green-900"
-              >
-                <lord-icon
-                  src="https://cdn.lordicon.com/jgnvfzqg.json"
-                  trigger="hover"
-                ></lord-icon>
-                {form._id ? "Update" : "Save"}
-              </button>
-
-              <button
-                onClick={generatePassword}
-                className="flex justify-center items-center gap-2 bg-green-500 hover:bg-green-600 rounded-full px-8 py-2 w-fit border border-green-900"
-              >
-                <lord-icon
-                  src="https://cdn.lordicon.com/jxnudnip.json"
-                  trigger="hover"
-                ></lord-icon>
-                Generate Password
-              </button>
-            </div>
-          </div>
-        </div>
-        <div className="passwords">
-          <h2 className="font-bold text-2xl py-4">Your Passwords</h2>
-          {passwordArray.length === 0 && <div>No passwords to show</div>}
-          {passwordArray.length !== 0 && (
-            <div className="overflow-x-auto">
-              <table className="table-auto w-full rounded-md overflow-hidden mb-10">
-                <thead className="bg-green-800 text-white">
-                  <tr>
-                    <th className="py-2">Site</th>
-                    <th className="py-2">Username</th>
-                    <th className="py-2">Password</th>
-                    <th className="py-2">Actions</th>
-                  </tr>
-                </thead>
-                <tbody className="bg-green-100">
-                  {passwordArray.map((item, index) => (
-                    <tr key={index}>
-                      <td className="py-2 border border-white text-center">
-                        <div className="flex items-center justify-center">
-                          <img src={getFavicon(item.site)} className="mr-3" />
-                          <a
-                            href={item.site}
-                            target="_blank"
-                            rel="noopener noreferrer"
-                          >
-                            {item.site}
-                          </a>
-                          <div
-                            className="lordiconcopy size-7 cursor-pointer"
-                            onClick={() => {
-                              copyText(item.site);
-                            }}
-                          >
-                            <lord-icon
-                              style={{
-                                width: "25px",
-                                height: "25px",
-                                paddingTop: "3px",
-                                paddingLeft: "3px",
-                              }}
-                              src="https://cdn.lordicon.com/iykgtsbt.json"
-                              trigger="hover"
-                            ></lord-icon>
-                          </div>
-                        </div>
-                      </td>
-                      <td className="py-2 border border-white text-center">
-                        <div className="flex items-center justify-center">
-                          <span>{item.username}</span>
-                          <div
-                            className="lordiconcopy size-7 cursor-pointer"
-                            onClick={() => {
-                              copyText(item.username);
-                            }}
-                          >
-                            <lord-icon
-                              style={{
-                                width: "25px",
-                                height: "25px",
-                                paddingTop: "3px",
-                                paddingLeft: "3px",
-                              }}
-                              src="https://cdn.lordicon.com/iykgtsbt.json"
-                              trigger="hover"
-                            ></lord-icon>
-                          </div>
-                        </div>
-                      </td>
-                      <td className="py-2 border border-white text-center">
-                        <div className="flex items-center justify-center">
-                          <span>{"*".repeat(item.password.length)}</span>
-                          <div
-                            className="lordiconcopy size-7 cursor-pointer"
-                            onClick={() => {
-                              copyText(item.password);
-                            }}
-                          >
-                            <lord-icon
-                              style={{
-                                width: "25px",
-                                height: "25px",
-                                paddingTop: "3px",
-                                paddingLeft: "3px",
-                              }}
-                              src="https://cdn.lordicon.com/iykgtsbt.json"
-                              trigger="hover"
-                            ></lord-icon>
-                          </div>
-                        </div>
-                      </td>
-                      <td className="justify-center py-2 border border-white text-center">
-                        <span
-                          className="cursor-pointer mx-1"
-                          onClick={() => {
-                            editPassword(item._id);
-                          }}
-                        >
-                          <lord-icon
-                            src="https://cdn.lordicon.com/gwlusjdu.json"
-                            trigger="hover"
-                            style={{ width: "25px", height: "25px" }}
-                          ></lord-icon>
-                        </span>
-                        <span
-                          className="cursor-pointer mx-1"
-                          onClick={() => {
-                            deletePassword(item._id);
-                          }}
-                        >
-                          <lord-icon
-                            src="https://cdn.lordicon.com/skkahier.json"
-                            trigger="hover"
-                            style={{ width: "25px", height: "25px" }}
-                          ></lord-icon>
-                        </span>
-                      </td>
-                    </tr>
-                  ))}
-                </tbody>
-              </table>
-            </div>
-          )}
-        </div>
-      </div>
-    </>
-  );
-};
-
-export default Manager;
+import React, { useRef, useState, useEffect } from "react";
+import { ToastContainer, toast } from "react-toastify";
+import { v4 as uuidv4 } from "uuid";
+import passwordRules from "./variables.json";
+import "react-toastify/dist/ReactToastify.css";
+
+const Manager = () => {
+  const ref = useRef();
+  const passwordRef = useRef();
+  const [form, setForm] = useState({
+    _id: "",
+    site: "",
+    username: "",
+    password: "",
+  });
+  const [passwordArray, setPasswordArray] = useState([]);
+  const [passwordErrors, setPasswordErrors] = useState([]);
+  const [isTyping, setIsTyping] = useState(false);
+  const [urlErrors, setUrlErrors] = useState([]);
+  const [isSiteFocused, setIsSiteFocused] = useState(false); // To track input focus
+
+  const handleSiteFocus = () => setIsSiteFocused(true);
+  const handleSiteBlur = () => setIsSiteFocused(false);
+
+  const getPasswords = async () => {
+    let req = await fetch("http://localhost:3000/");
+    let passwords = await req.json();
+    setPasswordArray(passwords);
+  };
+
+  // function to add favicon before a website
+  // domain format examples = google.com || dev.to || youtube.com
+  const getFavicon = (domain) => {
+    return `https://www.google.com/s2/favicons?domain=${domain}&sz=25`;
+  };
+
+  useEffect(() => {
+    getPasswords();
+  }, []);
+
+  const copyText = (text) => {
+    toast("Copied to clipboard!", {
+      position: "top-right",
+      autoClose: 5000,
+      hideProgressBar: false,
+      closeOnClick: true,
+      pauseOnHover: true,
+      draggable: true,
+      progress: undefined,
+      theme: "dark",
+    });
+    navigator.clipboard.writeText(text);
+  };
+
+  const showPassword = () => {
+    passwordRef.current.type =
+      passwordRef.current.type === "password" ? "text" : "password";
+    ref.current.src =
+      passwordRef.current.type === "password"
+        ? "icons/eye.png"
+        : "icons/eyecross.png";
+  };
+
+  const generatePassword = () => {
+    const lowerCase = "abcdefghijklmnopqrstuvwxyz";
+    const upperCase = "ABCDEFGHIJKLMNOPQRSTUVWXYZ";
+    const numbers = "0123456789";
+    const symbols = "!@#$%^&*()_+[]{}|;:,.<>?";
+
+    const allChars = lowerCase + upperCase + numbers + symbols;
+    let generatedPassword = "";
+    generatedPassword += lowerCase[Math.floor(Math.random() * lowerCase.length)];  // At least one lowercase
+    generatedPassword += upperCase[Math.floor(Math.random() * upperCase.length)];  // At least one uppercase
+    generatedPassword += numbers[Math.floor(Math.random() * numbers.length)];      // At least one number
+    generatedPassword += symbols[Math.floor(Math.random() * symbols.length)]; 
+
+    while(generatedPassword.length < 15 ){
+      const randomChar = allChars[Math.floor(Math.random() * allChars.length)];
+      generatedPassword += randomChar;
+    }
+    // Set the generated password into the form's password field
+    setForm((prevForm) => ({ ...prevForm, password: generatedPassword }));
+  };
+  
+  const validatePassword = (password) => {
+    const errors = Object.keys(passwordRules)
+      .map((rule) => {
+        const isValid = eval(passwordRules[rule].validate);
+        return isValid ? null : passwordRules[rule].message;
+      })
+      .filter(Boolean);
+    setPasswordErrors(errors);
+
+    return errors.length === 0;
+  };
+  const savePassword = async () => {
+    const errors = [];
+
+    // Validate Site URL
+    if (form.site.length <= 3 || !validateURL(form.site)) {
+      errors.push(
+        "Error: Invalid site name. Ensure it meets the required format."
+      );
+    }
+
+    // Validate Username
+    if (form.username.length < 3) {
+      errors.push("Error: Username must be at least 3 characters long.");
+    }
+
+    // Validate Password
+    const passwordValidationResult = validatePassword(form.password);
+    if (!passwordValidationResult) {
+      errors.push("Error: Password does not meet the required criteria.");
+    }
+
+    // If there are errors, show them in toast and return
+    if (errors.length > 0) {
+      errors.forEach((error) =>
+        toast(error, {
+          position: "top-right",
+          autoClose: 5000,
+          hideProgressBar: false,
+          closeOnClick: true,
+          pauseOnHover: true,
+          draggable: true,
+          progress: undefined,
+          theme: "dark",
+        })
+      );
+      return; // Exit if there are validation errors
+    }
+
+    if (form.id) {
+      const updatedPasswords = passwordArray.map((item) =>
+        item._id === form.id ? { ...form } : item
+      );
+      setPasswordArray(updatedPasswords);
+      await fetch(`http://localhost:3000/${form.id}`, {
+        method: "PUT",
+        headers: { "Content-Type": "application/json" },
+        body: JSON.stringify(form),
+      });
+    } else {
+      const newPassword = { ...form, id: uuidv4() };
+      setPasswordArray([...passwordArray, newPassword]);
+      await fetch("http://localhost:3000/", {
+        method: "POST",
+        headers: { "Content-Type": "application/json" },
+        body: JSON.stringify(newPassword),
+      });
+    }
+
+    // Clear form and show success toast
+    setForm({ id: "", site: "", username: "", password: "" });
+    toast("Password saved!", {
+      position: "top-right",
+      autoClose: 5000,
+      hideProgressBar: false,
+      closeOnClick: true,
+      pauseOnHover: true,
+      draggable: true,
+      progress: undefined,
+      theme: "dark",
+    });
+  };
+
+  const deletePassword = async (id) => {
+    const confirmDelete = confirm(
+      "Do you really want to delete this password?"
+    );
+    if (confirmDelete) {
+      setPasswordArray(passwordArray.filter((item) => item._id !== id));
+      await fetch(`http://localhost:3000/${id}`, {
+        method: "DELETE",
+        headers: { "Content-Type": "application/json" },
+        body: JSON.stringify({ id }),
+      });
+
+      toast("Password Deleted!", {
+        position: "top-right",
+        autoClose: 5000,
+        hideProgressBar: false,
+        closeOnClick: true,
+        draggable: true,
+        progress: undefined,
+        theme: "dark",
+      });
+    }
+  };
+
+  const editPassword = (id) => {
+    const passwordToEdit = passwordArray.find((item) => item._id === id);
+    setForm({ ...passwordToEdit });
+  };
+
+  const handleChange = (e) => {
+    setForm({ ...form, [e.target.name]: e.target.value });
+
+    if (e.target.name === "password") {
+      validatePassword(e.target.value);
+      setIsTyping(e.target.value.length > 0);
+    }
+
+    if (e.target.name === "site") {
+      validateURL(e.target.value);
+    }
+  };
+
+  const validateURL = (url) => {
+    const urlPattern =
+      /^(https?:\/\/)?([a-zA-Z0-9-]+\.)+[a-zA-Z]{2,6}(\/\S*)?$/;
+    let errors = [];
+
+    if (!urlPattern.test(url)) {
+      errors.push("Invalid URL format. Must be in format: example.com");
+    }
+    if (url.length === 0) {
+      errors.push("URL field cannot be empty.");
+    }
+    setUrlErrors(errors);
+
+    return errors.length === 0;
+  };
+
+  return (
+    <>
+      <ToastContainer />
+      <div className="absolute inset-0 -z-10 h-full w-full bg-green-50 bg-[linear-gradient(to_right,#8080800a_1px,transparent_1px),linear-gradient(to_bottom,#8080800a_1px,transparent_1px)] bg-[size:14px_24px]">
+        <div className="absolute left-0 right-0 top-0 -z-10 m-auto h-[310px] w-[310px] rounded-full bg-green-400 opacity-20 blur-[100px]"></div>
+      </div>
+      <div className="p-3 md:mycontainer min-h-[88.2vh]">
+        <h1 className="text-4xl font-bold text-center">
+          <span className="text-green-800">&lt;</span>
+          <span>Pass</span>
+          <span className="text-green-800">OP/&gt;</span>
+        </h1>
+        <p className="text-green-900 text-lg text-center">
+          Your own Password Manager
+        </p>
+
+        <div className="flex flex-col p-4 text-black gap-8 items-center">
+          <div className="relative w-full">
+            <input
+              value={form.site}
+              onChange={handleChange}
+              onFocus={handleSiteFocus}
+              onBlur={handleSiteBlur}
+              placeholder="Enter website URL"
+              className="rounded-full border border-green-500 w-full p-4 py-1"
+              type="text"
+              name="site"
+              id="site"
+            />
+            {isSiteFocused && urlErrors.length > 0 && (
+              <div className="absolute  -top-20 mt-2 p-2 left-0 border rounded-lg bg-red-100 text-red-700 opacity-75 ">
+                <ul>
+                  {urlErrors.map((error, index) => (
+                    <li key={index}>{error}</li>
+                  ))}
+                </ul>
+              </div>
+            )}
+          </div>
+
+          <div className="flex flex-col md:flex-row w-full justify-between gap-8">
+            <input
+              value={form.username}
+              onChange={handleChange}
+              placeholder="Enter Username"
+              className="rounded-full border border-green-500 w-full p-4 py-1"
+              type="text"
+              name="username"
+              id="username"
+            />
+            <div className="flex flex-col relative">
+              <div className="relative">
+                <input
+                  ref={passwordRef}
+                  value={form.password}
+                  onChange={handleChange}
+                  onBlur={() => setIsTyping(false)}
+                  placeholder="Enter Password"
+                  className="rounded-full border border-green-500 w-full p-4 py-1"
+                  type="password"
+                  name="password"
+                  id="password"
+                />
+                <span
+                  className="absolute right-[3px] top-[4px] cursor-pointer"
+                  onClick={showPassword}
+                >
+                  <img
+                    ref={ref}
+                    className="p-1"
+                    width={26}
+                    src="icons/eye.png"
+                    alt="eye"
+                  />
+                </span>
+              </div>
+              {isTyping && (
+                <div className="flex flex-col items-start w-full absolute top-10">
+                  <div className="mt-2 p-2 border rounded bg-gray-100">
+                    <ul>
+                      <li
+                        style={{
+                          color: form.password.length >= 8 ? "green" : "red",
+                        }}
+                      >
+                        8-20 Characters
+                      </li>
+                      <li
+                        style={{
+                          color: /[A-Z]/.test(form.password) ? "green" : "red",
+                        }}
+                      >
+                        At least one capital letter
+                      </li>
+                      <li
+                        style={{
+                          color: /\d/.test(form.password) ? "green" : "red",
+                        }}
+                      >
+                        At least one number
+                      </li>
+                      <li
+                        style={{
+                          color: !/\s/.test(form.password) ? "green" : "red",
+                        }}
+                      >
+                        No spaces
+                      </li>
+                      <li
+                        style={{
+                          color: /[!@#$%^&*(),.?\\":{}|<>]/.test(form.password)
+                            ? "green"
+                            : "red",
+                        }}
+                      >
+                        Password must contain at least one special character
+                      </li>
+                    </ul>
+                  </div>
+                </div>
+              )}
+            </div>
+          </div>
+
+          {/* Buttons */}
+          <div className="flex flex-col">
+            <div className="flex justify-center gap-4 mt-4">
+              <button
+                onClick={savePassword}
+                className="flex justify-center items-center gap-2 bg-green-500 hover:bg-green-600 rounded-full px-8 py-2 w-fit border border-green-900"
+              >
+                <lord-icon
+                  src="https://cdn.lordicon.com/jgnvfzqg.json"
+                  trigger="hover"
+                ></lord-icon>
+                {form._id ? "Update" : "Save"}
+              </button>
+
+              <button
+                onClick={generatePassword}
+                className="flex justify-center items-center gap-2 bg-green-500 hover:bg-green-600 rounded-full px-8 py-2 w-fit border border-green-900"
+              >
+                <lord-icon
+                  src="https://cdn.lordicon.com/jxnudnip.json"
+                  trigger="hover"
+                ></lord-icon>
+                Generate Password
+              </button>
+            </div>
+          </div>
+        </div>
+        <div className="passwords">
+          <h2 className="font-bold text-2xl py-4">Your Passwords</h2>
+          {passwordArray.length === 0 && <div>No passwords to show</div>}
+          {passwordArray.length !== 0 && (
+            <div className="overflow-x-auto">
+              <table className="table-auto w-full rounded-md overflow-hidden mb-10">
+                <thead className="bg-green-800 text-white">
+                  <tr>
+                    <th className="py-2">Site</th>
+                    <th className="py-2">Username</th>
+                    <th className="py-2">Password</th>
+                    <th className="py-2">Actions</th>
+                  </tr>
+                </thead>
+                <tbody className="bg-green-100">
+                  {passwordArray.map((item, index) => (
+                    <tr key={index}>
+                      <td className="py-2 border border-white text-center">
+                        <div className="flex items-center justify-center">
+                          <img src={getFavicon(item.site)} className="mr-3" />
+                          <a
+                            href={item.site}
+                            target="_blank"
+                            rel="noopener noreferrer"
+                          >
+                            {item.site}
+                          </a>
+                          <div
+                            className="lordiconcopy size-7 cursor-pointer"
+                            onClick={() => {
+                              copyText(item.site);
+                            }}
+                          >
+                            <lord-icon
+                              style={{
+                                width: "25px",
+                                height: "25px",
+                                paddingTop: "3px",
+                                paddingLeft: "3px",
+                              }}
+                              src="https://cdn.lordicon.com/iykgtsbt.json"
+                              trigger="hover"
+                            ></lord-icon>
+                          </div>
+                        </div>
+                      </td>
+                      <td className="py-2 border border-white text-center">
+                        <div className="flex items-center justify-center">
+                          <span>{item.username}</span>
+                          <div
+                            className="lordiconcopy size-7 cursor-pointer"
+                            onClick={() => {
+                              copyText(item.username);
+                            }}
+                          >
+                            <lord-icon
+                              style={{
+                                width: "25px",
+                                height: "25px",
+                                paddingTop: "3px",
+                                paddingLeft: "3px",
+                              }}
+                              src="https://cdn.lordicon.com/iykgtsbt.json"
+                              trigger="hover"
+                            ></lord-icon>
+                          </div>
+                        </div>
+                      </td>
+                      <td className="py-2 border border-white text-center">
+                        <div className="flex items-center justify-center">
+                          <span>{"*".repeat(item.password.length)}</span>
+                          <div
+                            className="lordiconcopy size-7 cursor-pointer"
+                            onClick={() => {
+                              copyText(item.password);
+                            }}
+                          >
+                            <lord-icon
+                              style={{
+                                width: "25px",
+                                height: "25px",
+                                paddingTop: "3px",
+                                paddingLeft: "3px",
+                              }}
+                              src="https://cdn.lordicon.com/iykgtsbt.json"
+                              trigger="hover"
+                            ></lord-icon>
+                          </div>
+                        </div>
+                      </td>
+                      <td className="justify-center py-2 border border-white text-center">
+                        <span
+                          className="cursor-pointer mx-1"
+                          onClick={() => {
+                            editPassword(item._id);
+                          }}
+                        >
+                          <lord-icon
+                            src="https://cdn.lordicon.com/gwlusjdu.json"
+                            trigger="hover"
+                            style={{ width: "25px", height: "25px" }}
+                          ></lord-icon>
+                        </span>
+                        <span
+                          className="cursor-pointer mx-1"
+                          onClick={() => {
+                            deletePassword(item._id);
+                          }}
+                        >
+                          <lord-icon
+                            src="https://cdn.lordicon.com/skkahier.json"
+                            trigger="hover"
+                            style={{ width: "25px", height: "25px" }}
+                          ></lord-icon>
+                        </span>
+                      </td>
+                    </tr>
+                  ))}
+                </tbody>
+              </table>
+            </div>
+          )}
+        </div>
+      </div>
+    </>
+  );
+};
+
+export default Manager;